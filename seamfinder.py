--- conflicted
+++ resolved
@@ -87,19 +87,11 @@
             plt.plot(startTime, start, label='Audio waveform at the start')
             plt.plot(endTime, end, label='Audio waveform at the end')
         
-<<<<<<< HEAD
         # visualize derivative and value sample amount
         plt.axvline(endTime[-1] - self.vSamples / self.sampleRate, 0, 0.1)
         plt.axvline(endTime[-1] + self.vSamples / self.sampleRate, 0, 0.1)
         plt.axvline(endTime[-1] - self.dSamples / self.sampleRate, 0.9, 1)
         plt.axvline(endTime[-1] + self.dSamples / self.sampleRate, 0.9, 1)
-=======
-        # visualize derivative sample amount
-        plt.axvline(endTime[-1] - max(self.dSamples, self.vSamples) / self.sampleRate, 0, 0.1)
-        plt.axvline(endTime[-1] - max(self.dSamples, self.vSamples) / self.sampleRate, 0.9, 1)
-        plt.axvline(endTime[-1] + max(self.dSamples, self.vSamples) / self.sampleRate, 0, 0.1)
-        plt.axvline(endTime[-1] + max(self.dSamples, self.vSamples) / self.sampleRate, 0.9, 1)
->>>>>>> 874c2f82
 
         dataTypeMaxValue = np.iinfo(self.data.dtype).max
         plt.ylim([-dataTypeMaxValue, dataTypeMaxValue])
@@ -158,13 +150,8 @@
         return np.average(self.data[index:index + self.vSamples], 0)
 
     def findSeam(self):
-<<<<<<< HEAD
-        index = len(self.data) - self.maxSamples
-        for i in tqdm (range(math.floor(len(self.data)/self.step)), disable=(self.verbose != True), desc="Finding seams..."):
-=======
         index = len(self.data) - self.minimumOverhead
         for i in tqdm (range(math.floor(len(self.data)/self.candStep)), disable=(self.verbose != True), desc="Finding seams..."):
->>>>>>> 874c2f82
             passes, diffs = self.trySeam(endIndex=index)
             if passes:
                 self.seams.append((index, diffs))
